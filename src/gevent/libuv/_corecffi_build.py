--- conflicted
+++ resolved
@@ -240,15 +240,13 @@
     _add_library('nsl')
     _add_library('sendfile')
     _add_library('socket')
-<<<<<<< HEAD
     if platform.release() == '5.10':
         # https://github.com/libuv/libuv/issues/1458
+        # https://github.com/giampaolo/psutil/blob/4d6a086411c77b7909cce8f4f141bbdecfc0d354/setup.py#L298-L300
         _define_macro('SUNOS_NO_IFADDRS', '')
-=======
 elif sys.platform.startswith('aix'):
     _define_macro('_LINUX_SOURCE_COMPAT', 1)
     _add_library('perfstat')
->>>>>>> fbc2e7c3
 elif WIN:
     _define_macro('_GNU_SOURCE', 1)
     _define_macro('WIN32', 1)
