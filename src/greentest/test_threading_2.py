# testing gevent's Event, Lock, RLock, Semaphore, BoundedSemaphore with standard test_threading
from __future__ import print_function
from _six import xrange
import greentest

setup_ = '''from gevent import monkey; monkey.patch_all()
from gevent.event import Event
from gevent.lock import RLock, Semaphore, BoundedSemaphore
from gevent.thread import allocate_lock as Lock
import threading
threading.Event = Event
threading.Lock = Lock
# NOTE: We're completely patching around the allocate_lock
# patch we try to do with RLock; our monkey patch doesn't
# behave this way, but we do it in tests to make sure that
# our RLock implementation behaves correctly by itself.
# However, we must test the patched version too, so make it
# available.
threading.NativeRLock = threading.RLock
threading.RLock = RLock
threading.Semaphore = Semaphore
threading.BoundedSemaphore = BoundedSemaphore
'''

exec(setup_)

setup_3 = '\n'.join('            %s' % line for line in setup_.split('\n'))
setup_4 = '\n'.join('                %s' % line for line in setup_.split('\n'))


try:
    from test import support
    from test.support import verbose
except ImportError:
    from test import test_support as support
    from test.test_support import verbose
import random
import re
import sys
import threading
try:
    import thread
except ImportError:
    import _thread as thread
import time
import unittest
import weakref

import lock_tests

# A trivial mutable counter.


class Counter(object):
    def __init__(self):
        self.value = 0

    def inc(self):
        self.value += 1

    def dec(self):
        self.value -= 1

    def get(self):
        return self.value


class TestThread(threading.Thread):
    def __init__(self, name, testcase, sema, mutex, nrunning):
        threading.Thread.__init__(self, name=name)
        self.testcase = testcase
        self.sema = sema
        self.mutex = mutex
        self.nrunning = nrunning

    def run(self):
        delay = random.random() / 10000.0
        if verbose:
            print('task %s will run for %.1f usec' % (
                self.name, delay * 1e6))

        with self.sema:
            with self.mutex:
                self.nrunning.inc()
                if verbose:
                    print(self.nrunning.get(), 'tasks are running')
                self.testcase.assertLessEqual(self.nrunning.get(), 3)

            time.sleep(delay)
            if verbose:
                print('task', self.name, 'done')

            with self.mutex:
                self.nrunning.dec()
                self.testcase.assertGreaterEqual(self.nrunning.get(), 0)
                if verbose:
                    print('%s is finished. %d tasks are running' % (
                        self.name, self.nrunning.get()))


class ThreadTests(unittest.TestCase):

    # Create a bunch of threads, let each do some work, wait until all are
    # done.
    def test_various_ops(self):
        # This takes about n/3 seconds to run (about n/3 clumps of tasks,
        # times about 1 second per clump).
        NUMTASKS = 10

        # no more than 3 of the 10 can run at once
        sema = threading.BoundedSemaphore(value=3)
        mutex = threading.RLock()
        numrunning = Counter()

        threads = []

        for i in range(NUMTASKS):
            t = TestThread("<thread %d>" % i, self, sema, mutex, numrunning)
            threads.append(t)
            t.daemon = False # Under PYPY we get daemon by default?
            if hasattr(t, 'ident'):
                self.assertIsNone(t.ident)
                self.assertFalse(t.daemon)
                self.assertTrue(re.match(r'<TestThread\(.*, initial\)>', repr(t)))
            t.start()

        if verbose:
            print('waiting for all tasks to complete')
        for t in threads:
            t.join(NUMTASKS)
            self.assertFalse(t.is_alive())
            if hasattr(t, 'ident'):
                self.assertNotEqual(t.ident, 0)
                self.assertFalse(t.ident is None)
                self.assertTrue(re.match(r'<TestThread\(.*, \w+ -?\d+\)>', repr(t)))
        if verbose:
            print('all tasks done')
        self.assertEqual(numrunning.get(), 0)

    def test_ident_of_no_threading_threads(self):
        # The ident still must work for the main thread and dummy threads,
        # as must the repr and str.

        t = threading.currentThread()
        self.assertFalse(t.ident is None)
        str(t)
        repr(t)

        def f():
            t = threading.currentThread()
            ident.append(t.ident)
            str(t)
            repr(t)
            done.set()

        done = threading.Event()
        ident = []
        thread.start_new_thread(f, ())
        done.wait()
        self.assertFalse(ident[0] is None)
        # Kill the "immortal" _DummyThread
        del threading._active[ident[0]]

    # run with a small(ish) thread stack size (256kB)
    def test_various_ops_small_stack(self):
        if verbose:
            print('with 256kB thread stack size...')
        try:
            threading.stack_size(262144)
        except thread.error:
            if verbose:
                print('platform does not support changing thread stack size')
            return
        self.test_various_ops()
        threading.stack_size(0)

    # run with a large thread stack size (1MB)
    def test_various_ops_large_stack(self):
        if verbose:
            print('with 1MB thread stack size...')
        try:
            threading.stack_size(0x100000)
        except thread.error:
            if verbose:
                print('platform does not support changing thread stack size')
            return
        self.test_various_ops()
        threading.stack_size(0)

    def test_foreign_thread(self):
        # Check that a "foreign" thread can use the threading module.
        def f(mutex):
            # Calling current_thread() forces an entry for the foreign
            # thread to get made in the threading._active map.
            threading.current_thread()
            mutex.release()

        mutex = threading.Lock()
        mutex.acquire()
        tid = thread.start_new_thread(f, (mutex,))
        # Wait for the thread to finish.
        mutex.acquire()
        self.assertIn(tid, threading._active)
        self.assertIsInstance(threading._active[tid],
                              threading._DummyThread)
        del threading._active[tid]
        # in gevent, we actually clean up threading._active, but it's not happended there yet

    # PyThreadState_SetAsyncExc() is a CPython-only gimmick, not (currently)
    # exposed at the Python level.  This test relies on ctypes to get at it.
    def SKIP_test_PyThreadState_SetAsyncExc(self):
        try:
            import ctypes
        except ImportError:
            if verbose:
                print("test_PyThreadState_SetAsyncExc can't import ctypes")
            return  # can't do anything

        set_async_exc = ctypes.pythonapi.PyThreadState_SetAsyncExc

        class AsyncExc(Exception):
            pass

        exception = ctypes.py_object(AsyncExc)

        # `worker_started` is set by the thread when it's inside a try/except
        # block waiting to catch the asynchronously set AsyncExc exception.
        # `worker_saw_exception` is set by the thread upon catching that
        # exception.
        worker_started = threading.Event()
        worker_saw_exception = threading.Event()

        class Worker(threading.Thread):
            def run(self):
                self.id = thread.get_ident()
                self.finished = False

                try:
                    while True:
                        worker_started.set()
                        time.sleep(0.1)
                except AsyncExc:
                    self.finished = True
                    worker_saw_exception.set()

        t = Worker()
        t.daemon = True  # so if this fails, we don't hang Python at shutdown
        t.start()
        if verbose:
            print("    started worker thread")

        # Try a thread id that doesn't make sense.
        if verbose:
            print("    trying nonsensical thread id")
        result = set_async_exc(ctypes.c_long(-1), exception)
        self.assertEqual(result, 0)  # no thread states modified

        # Now raise an exception in the worker thread.
        if verbose:
            print("    waiting for worker thread to get started")
        worker_started.wait()
        if verbose:
            print("    verifying worker hasn't exited")
        self.assertFalse(t.finished)
        if verbose:
            print("    attempting to raise asynch exception in worker")
        result = set_async_exc(ctypes.c_long(t.id), exception)
        self.assertEqual(result, 1)  # one thread state modified
        if verbose:
            print("    waiting for worker to say it caught the exception")
        worker_saw_exception.wait(timeout=10)
        self.assertTrue(t.finished)
        if verbose:
            print("    all OK -- joining worker")
        if t.finished:
            t.join()
        # else the thread is still running, and we have no way to kill it

    def test_limbo_cleanup(self):
        # Issue 7481: Failure to start thread should cleanup the limbo map.
        def fail_new_thread(*args):
            raise thread.error()
        _start_new_thread = threading._start_new_thread
        threading._start_new_thread = fail_new_thread
        try:
            t = threading.Thread(target=lambda: None)
            self.assertRaises(thread.error, t.start)
            self.assertFalse(
                t in threading._limbo,
                "Failed to cleanup _limbo map on failure of Thread.start().")
        finally:
            threading._start_new_thread = _start_new_thread

    def test_finalize_runnning_thread(self):
        # Issue 1402: the PyGILState_Ensure / _Release functions may be called
        # very late on python exit: on deallocation of a running thread for
        # example.
        try:
            import ctypes
            getattr(ctypes, 'pythonapi') # not available on PyPy
            getattr(ctypes.pythonapi, 'PyGILState_Ensure') # not available on PyPy3
        except (ImportError, AttributeError):
            if verbose:
                print("test_finalize_with_runnning_thread can't import ctypes")
            return  # can't do anything

        del ctypes  # pyflakes fix

        import subprocess
        rc = subprocess.call([sys.executable, "-W", "ignore", "-c", """if 1:
%s
            import ctypes, sys, time
            try:
                import thread
            except ImportError:
                import _thread as thread # Py3

            # This lock is used as a simple event variable.
            ready = thread.allocate_lock()
            ready.acquire()

            # Module globals are cleared before __del__ is run
            # So we save the functions in class dict
            class C:
                ensure = ctypes.pythonapi.PyGILState_Ensure
                release = ctypes.pythonapi.PyGILState_Release
                def __del__(self):
                    state = self.ensure()
                    self.release(state)

            def waitingThread():
                x = C()
                ready.release()
                time.sleep(100)

            thread.start_new_thread(waitingThread, ())
            ready.acquire()  # Be sure the other thread is waiting.
            sys.exit(42)
            """ % setup_3])
        self.assertEqual(rc, 42)

    def test_join_nondaemon_on_shutdown(self):
        # Issue 1722344
        # Raising SystemExit skipped threading._shutdown
        import subprocess
        p = subprocess.Popen([sys.executable, "-W", "ignore", "-c", """if 1:
%s
                import threading
                from time import sleep

                def child():
                    sleep(1)
                    # As a non-daemon thread we SHOULD wake up and nothing
                    # should be torn down yet
                    print("Woke up, sleep function is: %%r" %% sleep)

                threading.Thread(target=child).start()
                raise SystemExit
            """ % setup_4],
                             stdout=subprocess.PIPE,
                             stderr=subprocess.PIPE)
        stdout, stderr = p.communicate()
        stdout = stdout.strip()
        stdout = stdout.decode('utf-8')
        stderr = stderr.decode('utf-8')
        assert re.match('^Woke up, sleep function is: <.*?sleep.*?>$', stdout), repr(stdout)
        stderr = re.sub(r"^\[\d+ refs\]", "", stderr, re.MULTILINE).strip()
        self.assertEqual(stderr, "")

    def test_enumerate_after_join(self):
        # Try hard to trigger #1703448: a thread is still returned in
        # threading.enumerate() after it has been join()ed.
        enum = threading.enumerate
        old_interval = sys.getcheckinterval()
        try:
            for i in xrange(1, 100):
                # Try a couple times at each thread-switching interval
                # to get more interleavings.
                sys.setcheckinterval(i // 5)
                t = threading.Thread(target=lambda: None)
                t.start()
                t.join()
                l = enum()
                self.assertFalse(t in l,
                                 "#1703448 triggered after %d trials: %s" % (i, l))
        finally:
            sys.setcheckinterval(old_interval)

    if not hasattr(sys, 'pypy_version_info'):
        def test_no_refcycle_through_target(self):
            class RunSelfFunction(object):
                def __init__(self, should_raise):
                    # The links in this refcycle from Thread back to self
                    # should be cleaned up when the thread completes.
                    self.should_raise = should_raise
                    self.thread = threading.Thread(target=self._run,
                                                   args=(self,),
                                                   kwargs={'yet_another': self})
                    self.thread.start()

                def _run(self, other_ref, yet_another):
                    if self.should_raise:
                        raise SystemExit

            cyclic_object = RunSelfFunction(should_raise=False)
            weak_cyclic_object = weakref.ref(cyclic_object)
            cyclic_object.thread.join()
            del cyclic_object
            self.assertIsNone(weak_cyclic_object(),
                              msg=('%d references still around' %
                                   sys.getrefcount(weak_cyclic_object())))

            raising_cyclic_object = RunSelfFunction(should_raise=True)
            weak_raising_cyclic_object = weakref.ref(raising_cyclic_object)
            raising_cyclic_object.thread.join()
            del raising_cyclic_object
            self.assertIsNone(weak_raising_cyclic_object(),
                              msg=('%d references still around' %
                                   sys.getrefcount(weak_raising_cyclic_object())))


class ThreadJoinOnShutdown(unittest.TestCase):

    def _run_and_join(self, script):
        script = """if 1:
%s
            import sys, os, time, threading
            # a thread, which waits for the main program to terminate
            def joiningfunc(mainthread):
                mainthread.join()
                print('end of thread')
        \n""" % setup_3 + script

        import subprocess
        p = subprocess.Popen([sys.executable, "-W", "ignore", "-c", script], stdout=subprocess.PIPE)
        rc = p.wait()
        data = p.stdout.read().replace(b'\r', b'')
        self.assertEqual(data, b"end of main\nend of thread\n")
<<<<<<< HEAD
        self.assertNotEqual(rc, 2, "interpreter was blocked")
        self.assertEqual(rc, 0, "Unexpected error")
=======
        self.assertNotEqual(rc, 2, b"interpreter was blocked")
        self.assertEqual(rc, 0, b"Unexpected error")
>>>>>>> bcf4f65e

    def test_1_join_on_shutdown(self):
        # The usual case: on exit, wait for a non-daemon thread
        script = """if 1:
            import os
            t = threading.Thread(target=joiningfunc,
                                 args=(threading.current_thread(),))
            t.start()
            time.sleep(0.1)
            print('end of main')
            """
        self._run_and_join(script)

    @greentest.skipOnPyPy3OnCI("Sometimes randomly times out")
    def test_2_join_in_forked_process(self):
        # Like the test above, but from a forked interpreter
        import os
        if not hasattr(os, 'fork'):
            return
        script = """if 1:
            childpid = os.fork()
            if childpid != 0:
                os.waitpid(childpid, 0)
                sys.exit(0)

            t = threading.Thread(target=joiningfunc,
                                 args=(threading.current_thread(),))
            t.start()
            print('end of main')
            """
        self._run_and_join(script)

    def test_3_join_in_forked_from_thread(self):
        # Like the test above, but fork() was called from a worker thread
        # In the forked process, the main Thread object must be marked as stopped.
        import os
        if not hasattr(os, 'fork'):
            return
        # Skip platforms with known problems forking from a worker thread.
        # See http://bugs.python.org/issue3863.
        # skip disable because I think the bug shouldn't apply to gevent -- denis
        #if sys.platform in ('freebsd4', 'freebsd5', 'freebsd6', 'os2emx'):
        #    print(('Skipping test_3_join_in_forked_from_thread'
        #          ' due to known OS bugs on'), sys.platform, file=sys.stderr)
        #    return

        # A note on CFFI: Under Python 3, using CFFI tends to initialize the GIL,
        # whether or not we spawn any actual threads. Now, os.fork() calls
        # PyEval_ReInitThreads, which only does any work of the GIL has been taken.
        # One of the things it does is call threading._after_fork to reset
        # some thread state, which causes the main thread (threading._main_thread)
        # to be reset to the current thread---which for Python >= 3.4 happens
        # to be our version of thread, gevent.threading.Thread, which doesn't
        # initialize the _tstate_lock ivar. This causes threading._shutdown to crash
        # with an AssertionError and this test to fail. We hack around this by
        # making sure _after_fork is not called in the child process.
        # XXX: Figure out how to really fix that.

        script = """if 1:
            main_thread = threading.current_thread()
            def worker():
                threading._after_fork = lambda: None
                childpid = os.fork()
                if childpid != 0:
                    os.waitpid(childpid, 0)
                    sys.exit(0)

                t = threading.Thread(target=joiningfunc,
                                     args=(main_thread,))
                print('end of main')
                t.start()
                t.join() # Should not block: main_thread is already stopped

            w = threading.Thread(target=worker)
            w.start()
            import sys
            if sys.version_info[:2] >= (3, 7) or (sys.version_info[:2] >= (3, 5) and hasattr(sys, 'pypy_version_info')):
                w.join()
            """
        # In PyPy3 5.8.0, if we don't wait on this top-level "thread", 'w',
        # we never see "end of thread". It's not clear why, since that's being
        # done in a child of this process. Yet in normal CPython 3, waiting on this
        # causes the whole process to lock up (possibly because of some loop within
        # the interpreter waiting on thread locks, like the issue described in threading.py
        # for Python 3.4? in any case, it doesn't hang in Python 2.) This changed in
        # 3.7a1 and waiting on it is again necessary and doesn't hang.
        self._run_and_join(script)


class ThreadingExceptionTests(unittest.TestCase):
    # A RuntimeError should be raised if Thread.start() is called
    # multiple times.
    def test_start_thread_again(self):
        thread = threading.Thread()
        thread.start()
        self.assertRaises(RuntimeError, thread.start)

    def test_joining_current_thread(self):
        current_thread = threading.current_thread()
        self.assertRaises(RuntimeError, current_thread.join)

    def test_joining_inactive_thread(self):
        thread = threading.Thread()
        self.assertRaises(RuntimeError, thread.join)

    def test_daemonize_active_thread(self):
        thread = threading.Thread()
        thread.start()
        self.assertRaises(RuntimeError, setattr, thread, "daemon", True)


class LockTests(lock_tests.LockTests):
    locktype = staticmethod(threading.Lock)


class RLockTests(lock_tests.RLockTests):
    locktype = staticmethod(threading.RLock)

class NativeRLockTests(lock_tests.RLockTests):
    # See comments at the top of the file for the difference
    # between this and RLockTests, and why they both matter
    locktype = staticmethod(threading.NativeRLock)

class EventTests(lock_tests.EventTests):
    eventtype = staticmethod(threading.Event)


class ConditionAsRLockTests(lock_tests.RLockTests):
    # An Condition uses an RLock by default and exports its API.
    locktype = staticmethod(threading.Condition)


class ConditionTests(lock_tests.ConditionTests):
    condtype = staticmethod(threading.Condition)


class SemaphoreTests(lock_tests.SemaphoreTests):
    semtype = staticmethod(threading.Semaphore)


class BoundedSemaphoreTests(lock_tests.BoundedSemaphoreTests):
    semtype = staticmethod(threading.BoundedSemaphore)


def main():
    support.run_unittest(
        LockTests, RLockTests, EventTests,
        ConditionAsRLockTests, ConditionTests,
        SemaphoreTests, BoundedSemaphoreTests,
        ThreadTests,
        ThreadJoinOnShutdown,
        ThreadingExceptionTests,
        NativeRLockTests,
    )

if __name__ == "__main__":
    import greentest
    greentest.main()<|MERGE_RESOLUTION|>--- conflicted
+++ resolved
@@ -436,13 +436,8 @@
         rc = p.wait()
         data = p.stdout.read().replace(b'\r', b'')
         self.assertEqual(data, b"end of main\nend of thread\n")
-<<<<<<< HEAD
-        self.assertNotEqual(rc, 2, "interpreter was blocked")
-        self.assertEqual(rc, 0, "Unexpected error")
-=======
         self.assertNotEqual(rc, 2, b"interpreter was blocked")
         self.assertEqual(rc, 0, b"Unexpected error")
->>>>>>> bcf4f65e
 
     def test_1_join_on_shutdown(self):
         # The usual case: on exit, wait for a non-daemon thread
