# This is a list of known failures (=bugs).
# The tests listed there must fail (or testrunner.py will report error) unless they are prefixed with FLAKY
# in which cases the result of them is simply ignored
from __future__ import print_function
import os
import sys
import struct


APPVEYOR = os.getenv('APPVEYOR')
TRAVIS = os.getenv('TRAVIS')
LEAKTEST = os.getenv('GEVENTTEST_LEAKCHECK')
COVERAGE = os.getenv("COVERAGE_PROCESS_START")
PYPY = hasattr(sys, 'pypy_version_info')
PY3 = sys.version_info[0] >= 3
PY27 = sys.version_info[0] == 2 and sys.version_info[1] == 7
PY35 = sys.version_info[0] >= 3 and sys.version_info[1] >= 5
PYGTE279 = (
    sys.version_info[0] == 2
    and sys.version_info[1] >= 7
    and sys.version_info[2] >= 9
)
LIBUV = os.getenv('GEVENT_CORE_CFFI_ONLY') == 'libuv' # XXX: Formalize this better


FAILING_TESTS = [

    # Sometimes fails with AssertionError: ...\nIOError: close() called during concurrent operation on the same file object.\n'
    # Sometimes it contains "\nUnhandled exception in thread started by \nsys.excepthook is missing\nlost sys.stderr\n"
    "FLAKY test__subprocess_interrupted.py",
    # test__issue6 (see comments in test file) is really flaky on both Travis and Appveyor;
    # on Travis we could just run the test again (but that gets old fast), but on appveyor
    # we don't have that option without a new commit---and sometimes we really need a build
    # to succeed in order to get a release wheel
    'FLAKY test__issue6.py',
]


if sys.platform == 'win32':
    # other Windows-related issues (need investigating)
    FAILING_TESTS += [
        # fork watchers don't get called in multithreaded programs on windows
        # No idea why.
        'test__core_fork.py',
        'FLAKY test__greenletset.py',
        # This has been seen to fail on Py3 and Py2 due to socket reuse
        # errors, probably timing related again.
        'FLAKY test___example_servers.py',
    ]

    if APPVEYOR:
        FAILING_TESTS += [
            # These both run on port 9000 and can step on each other...seems like the
            # appveyor containers aren't fully port safe? Or it takes longer
            # for the processes to shut down? Or we run them in a different order
            # in the process pool than we do other places?
            'FLAKY test__example_udp_client.py',
            'FLAKY test__example_udp_server.py',
            # This one sometimes times out, often after output "The process with PID XXX could not be
            # terminated. Reason: There is no running instance of the task."
            'FLAKY test__example_portforwarder.py',
            # This one sometimes randomly closes connections, but no indication
            # of a server crash, only a client side close.
            'FLAKY test__server_pywsgi.py',
            # We only use FileObjectThread on Win32. Sometimes the
            # visibility of the 'close' operation, which happens in a
            # background thread, doesn't make it to the foreground
            # thread in a timely fashion, leading to 'os.close(4) must
            # not succeed' in test_del_close. We have the same thing
            # with flushing and closing in test_newlines. Both of
            # these are most commonly (only?) observed on Py27/64-bit
            'FLAKY test__fileobject.py',
        ]

        FAILING_TESTS += [
            # This sometimes fails with a timeout, meaning
            # one of the tests hangs (test_fullduplex, maybe?).
            # But only sometimes, and only seen on Py2.7, beginning
            # ~2016-02-24.
            # Beginning Apr 2016 sometimes also seen with Py 3.5
            'FLAKY test__socket.py',
        ]

        if PY3:
            FAILING_TESTS += [
                # test_set_and_clear in Py3 relies on 5 threads all starting and
                # coming to an Event wait point while a sixth thread sleeps for a half
                # second. The sixth thread then does something and checks that
                # the 5 threads were all at the wait point. But the timing is sometimes
                # too tight for appveyor. This happens even if Event isn't
                # monkey-patched
                'FLAKY test_threading.py',
            ]

    if not PY35:
        # Py35 added socket.socketpair, all other releases
        # are missing it
        FAILING_TESTS += [
            'test__socketpair.py',
        ]

    if struct.calcsize('P') * 8 == 64:
        # could be a problem of appveyor - not sure
        #  ======================================================================
        #   ERROR: test_af (__main__.TestIPv6Environment)
        #  ----------------------------------------------------------------------
        #   File "C:\Python27-x64\lib\ftplib.py", line 135, in connect
        #     self.sock = socket.create_connection((self.host, self.port), self.timeout)
        #   File "c:\projects\gevent\gevent\socket.py", line 73, in create_connection
        #     raise err
        #   error: [Errno 10049] [Error 10049] The requested address is not valid in its context.
        # XXX: On Jan 3 2016 this suddenly started passing on Py27/64; no idea why, the python version
        # was 2.7.11 before and after.
        FAILING_TESTS.append('FLAKY test_ftplib.py')

    if PY3:
        pass


if LEAKTEST:
    FAILING_TESTS += [
        'FLAKY test__backdoor.py',
        'FLAKY test__socket_errors.py',
    ]

    if os.environ.get("TRAVIS") == "true":
        FAILING_TESTS += [
            # On Travis, this very frequently fails due to timing
            'FLAKY test_signal.py',
        ]


if PYPY:
    FAILING_TESTS += [
        ## Different in PyPy:

        ## Not implemented:

        ## ---

        ## BUGS:

        ## UNKNOWN:
        #   AssertionError: '>>> ' != ''
        # test__backdoor.py:52
        'FLAKY test__backdoor.py',
    ]

    if PY3 and TRAVIS:
        FAILING_TESTS += [
            ## ---

            ## Unknown; can't reproduce locally on OS X
            'FLAKY test_subprocess.py', # timeouts on one test.
        ]


<<<<<<< HEAD
if LIBUV:
    if sys.platform.startswith("darwin"):
        FAILING_TESTS += [
            # libuv doesn't support fork without an immediate exec
            # on all platforms. It does appear to work with linux/epall
            'test__core_fork.py',
        ]

if PY26:
    FAILING_TESTS += [
        # http://bugs.python.org/issue9446, fixed in 2.7/3
        # https://github.com/python/cpython/commit/a104f91ff4c4560bec7c336afecb094e73a5ab7e
        'FLAKY test_urllib2.py',
    ]

    if TRAVIS:
        # Started seeing this with a fresh build of 2.6.9
        # on 2016-02-11. Can't reproduce locally.
        # test__all__.test_ssl: items 'name', 'value' from
        # stdlib module not found in gevent module.
        # Which makes no sense. 2.6 isn't supported by python.org
        # anymore, though, and we're starting to get warnings about
        # pip.
        FAILING_TESTS += [
            'test__all__.py',
        ]

=======
>>>>>>> bcf4f65e
if PY3:
    # No idea / TODO
    FAILING_TESTS += [
        'FLAKY test__socket_dns.py',
    ]

    if LEAKTEST:
        FAILING_TESTS += ['FLAKY test__threadpool.py']
        # refcount problems:
        FAILING_TESTS += [
            'test__timeout.py',
            'FLAKY test__greenletset.py',
            'test__core.py',
            'test__systemerror.py',
            'test__exc_info.py',
            'test__api_timeout.py',
            'test__event.py',
            'test__api.py',
            'test__hub.py',
            'test__queue.py',
            'test__socket_close.py',
            'test__select.py',
            'test__greenlet.py',
            'FLAKY test__socket.py',
        ]


if sys.version_info[:2] >= (3, 4) and APPVEYOR:
    FAILING_TESTS += [
        # Timing issues on appveyor
        'FLAKY test_selectors.py'
    ]

if COVERAGE:
    # The gevent concurrency plugin tends to slow things
    # down and get us past our default timeout value. These
    # tests in particular are sensitive to it
    FAILING_TESTS += [
        'FLAKY test__issue302monkey.py',
        'FLAKY test__example_portforwarder.py',
        'FLAKY test__threading_vs_settrace.py',
    ]

FAILING_TESTS = [x.strip() for x in set(FAILING_TESTS) if x.strip()]


if __name__ == '__main__':
    print('known_failures:\n', FAILING_TESTS)<|MERGE_RESOLUTION|>--- conflicted
+++ resolved
@@ -155,7 +155,6 @@
         ]
 
 
-<<<<<<< HEAD
 if LIBUV:
     if sys.platform.startswith("darwin"):
         FAILING_TESTS += [
@@ -164,27 +163,6 @@
             'test__core_fork.py',
         ]
 
-if PY26:
-    FAILING_TESTS += [
-        # http://bugs.python.org/issue9446, fixed in 2.7/3
-        # https://github.com/python/cpython/commit/a104f91ff4c4560bec7c336afecb094e73a5ab7e
-        'FLAKY test_urllib2.py',
-    ]
-
-    if TRAVIS:
-        # Started seeing this with a fresh build of 2.6.9
-        # on 2016-02-11. Can't reproduce locally.
-        # test__all__.test_ssl: items 'name', 'value' from
-        # stdlib module not found in gevent module.
-        # Which makes no sense. 2.6 isn't supported by python.org
-        # anymore, though, and we're starting to get warnings about
-        # pip.
-        FAILING_TESTS += [
-            'test__all__.py',
-        ]
-
-=======
->>>>>>> bcf4f65e
 if PY3:
     # No idea / TODO
     FAILING_TESTS += [
